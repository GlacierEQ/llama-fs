--- conflicted
+++ resolved
@@ -20,286 +20,13 @@
 from src.tree_generator import create_file_tree
 from src.watch_utils import Handler
 from src.watch_utils import create_file_tree as create_watch_file_tree
-<<<<<<< HEAD
-from safe_paths import SafePaths
-
-# Try to import evolutionary components
-try:
-    from evolutionary_prompts import EvolutionaryPrompt
-    has_evolution = True
-    print("Evolution system available")
-except ImportError:
-    has_evolution = False
-    print("Evolution system not available")
-
-# Apply nest_asyncio for Jupyter compatibility
-nest_asyncio.apply()
-=======
-from src.path_utils import validate_path, validate_commit_paths
-from src.model_utils import (
-    load_chat_model, detect_instruction, format_prompt, 
-    process_response, SYSTEM_PROMPTS
-)
-from src.error_handler import handle_error, logger
-from src.file_scanner import FileScanner
->>>>>>> 3b674752
 
 from dotenv import load_dotenv
 load_dotenv()
 
-<<<<<<< HEAD
-agentops.init(api_key=os.getenv("GROQ_API_KEY"), tags=["llama-fs"],
+agentops.init(tags=["llama-fs"],
               auto_start_session=False)
 
-# Default templates for different sorting operations
-DEFAULT_TEMPLATES = {
-    "chat": [
-        {
-            "path": "C:/Users/casey/Documents",
-            "instruction": "Sort all files into the following structured categories: \n"
-                          "- Legal: Court Filings, Evidence, Lawyer Communications, Financial Disclosures, Custody & Visitation, Child Support, Restraining Orders, Appeals & Complaints.\n"
-                          "- Financial: Taxes, Bank Statements, Bills & Receipts, Investments & Retirement, Credit Reports, Insurance, Loans & Debts.\n"
-                          "- Real Estate: Mortgage & Rent, Home Inspections, Repair & Maintenance, Utilities, Property Documents, Moving & Storage.\n"
-                          "- Family: Parenting (Visitation, School Reports, Medical Records), Health & Wellness (Doctor Visits, Fitness & Diet), Travel, Important Contacts, Family History.\n"
-                          "- Business: Clients, Contracts & Agreements, Invoices & Payments, Marketing & Branding, Legal & Compliance, Business Plans, HR, Networking.\n"
-                          "- Education: Courses, Certificates, Study Notes, Research Papers, Ebooks, AI & Programming, Personal Development.\n"
-                          "- Creativity: Photos (Family, Events, Nature), Videos, Music, Graphic Design, Writing & Drafts, Screenplays, AI Projects.\n"
-                          "- Technology: Code & Projects (GitHub Repos, AI Dev), Software & Tools, Scripts & Automation, Troubleshooting, Hardware, Cloud Backups.\n"
-                          "- Miscellaneous: Random Downloads, Temporary Files, Things to Review, Experimental Projects, Old Stuff.\n"
-                          "Use smart rules to rename and organize files based on content, date, and relevance. Apply logical subfolder structures where applicable.",
-            "incognito": False
-        },
-        {
-            "path": "C:/Users/casey/Documents",
-            "instruction": "Sort all files into folders based on file type: PDFs, Word docs, images, videos, and spreadsheets.",
-            "incognito": False
-        },
-        {
-            "path": "C:/Users/casey/Documents",
-            "instruction": "Move all files related to legal matters into 'Legal', financial statements into 'Financial', and personal files into 'Personal'.",
-            "incognito": False
-        },
-        {
-            "path": "C:/Users/casey/OneDrive/Documents",
-            "instruction": "Organize all files into year/month folders based on their last modified date.",
-            "incognito": False
-        },
-        {
-            "path": "D:/Work/Projects",
-            "instruction": "Group all files into project folders based on keywords in their filename. Use existing folder structures when possible.",
-            "incognito": False
-        }
-    ],
-    "batch": [
-        {
-            "path": "C:/Users/casey/Documents/Reports",
-            "instruction": "Rename all report files to match the format 'YYYY-MM-DD_Report_Title.ext'.",
-            "incognito": False
-        },
-        {
-            "path": "C:/Users/casey/Downloads",
-            "instruction": "Scan for duplicate files and suggest merging or renaming based on content similarity.",
-            "incognito": False
-        },
-        {
-            "path": "E:/Photos",
-            "instruction": "Sort all images into folders by year and event based on EXIF metadata.",
-            "incognito": False
-        },
-        {
-            "path": "D:/Storage",
-            "instruction": "Move all files larger than 500MB to a separate 'Large Files' folder.",
-            "incognito": False
-        }
-    ],
-    "watch": [
-        {
-            "path": "C:/Users/casey/Downloads",
-            "instruction": "Automatically move new downloads into categorized folders: Documents, Images, Installers, and Videos.",
-            "incognito": False
-        },
-        {
-            "path": "C:/Users/casey/Desktop",
-            "instruction": "Whenever a new file is added, rename it to follow a standard naming format based on its type.",
-            "incognito": False
-        },
-        {
-            "path": "C:/Users/casey/OrganizeFolder",
-            "instruction": "Only move non-repository files out of the directory to prevent breaking projects.",
-            "incognito": False
-        }
-    ],
-    "commit": [
-        {
-            "base_path": "C:/Users/casey/Documents",
-            "src_path": "OldDocs/report1.docx",
-            "dst_path": "Legal/Contracts/report1.docx"
-        },
-        {
-            "base_path": "D:/Organized",
-            "src_path": "financial_statement_2024.xlsx",
-            "dst_path": "D:/Organized/Financial/2024/financial_statement_2024.xlsx"
-        }
-    ],
-    "feedback": [
-        {
-            "src_path": "C:/Users/casey/Documents/MisplacedFile.pdf",
-            "recommended_path": "C:/Users/casey/Documents/Legal",
-            "actual_path": "C:/Users/casey/Documents/Financial",
-            "feedback": "This should go under Legal, not Financial."
-        },
-        {
-            "src_path": "D:/NewFiles/NewInvoice.pdf",
-            "recommended_path": "D:/Financial/Invoices",
-            "actual_path": "D:/RandomFiles",
-            "feedback": "Invoices should go into an 'Invoices' folder instead of 'Financial'."
-        }
-    ],
-    "advanced": [
-        {
-            "path": "C:/Users/casey/Documents",
-            "instruction": "Move all files older than 2 years into an 'Archive' folder.",
-            "incognito": False
-        },
-        {
-            "path": "D:/ScannedDocs",
-            "instruction": "Run OCR on all PDFs and save a searchable version in the same folder.",
-            "incognito": False
-        },
-        {
-            "path": "C:/Temp",
-            "instruction": "Delete all files in this folder that have not been accessed in 30 days.",
-            "incognito": False
-        }
-    ],
-    # Smart folder categories for organizing by topic
-    "folder_structures": {
-        "general_categories": [
-            "Inbox",
-            "Work",
-            "Personal",
-            "School",
-            "Business",
-            "Media",
-            "Archives",
-            "Shared"
-        ],
-        "legal": [
-            "Court_Filings/Motions",
-            "Court_Filings/Orders",
-            "Court_Filings/Hearings",
-            "Evidence/Screenshots",
-            "Evidence/Emails",
-            "Evidence/Audio_Video",
-            "Lawyer_Communications",
-            "Financial_Disclosures",
-            "Custody_Visitation",
-            "Child_Support",
-            "Restraining_Orders",
-            "Appeals_Complaints"
-        ],
-        "financial": [
-            "Taxes/2023",
-            "Taxes/2024",
-            "Bank_Statements",
-            "Bills_Receipts",
-            "Investments_Retirement",
-            "Credit_Reports",
-            "Insurance",
-            "Loans_Debts"
-        ],
-        "real_estate": [
-            "Mortgage_Rent",
-            "Home_Inspections",
-            "Repair_Maintenance",
-            "Utilities_Bills",
-            "Property_Documents",
-            "Moving_Storage"
-        ],
-        "family": [
-            "Parenting/Visitation",
-            "Parenting/School_Reports",
-            "Parenting/Medical_Records",
-            "Health_Wellness/Doctor_Visits",
-            "Health_Wellness/Fitness_Diet",
-            "Travel_Vacation",
-            "Important_Contacts",
-            "Family_History_Genealogy",
-            "Personal_Projects"
-        ],
-        "business": [
-            "Clients",
-            "Contracts_Agreements",
-            "Invoices_Payments",
-            "Marketing_Branding",
-            "Legal_Compliance",
-            "Business_Plans_Proposals",
-            "Employees_HR",
-            "Expenses_Budgeting",
-            "Networking_Contacts"
-        ],
-        "education": [
-            "Courses",
-            "Certificates",
-            "Study_Notes",
-            "Research_Papers",
-            "Ebooks_PDFs",
-            "AI_Programming",
-            "Personal_Development"
-        ],
-        "creativity": [
-            "Photos/Family",
-            "Photos/Events",
-            "Photos/Nature",
-            "Videos",
-            "Music",
-            "Graphic_Design",
-            "Writing_Drafts",
-            "Screenplays_Scripts",
-            "AI_Projects"
-        ],
-        "technology": [
-            "Code_Projects/GitHub_Repos",
-            "Code_Projects/AI_Development",
-            "Software_Tools",
-            "Scripts_Automation",
-            "Troubleshooting_Fixes",
-            "Hardware_Builds",
-            "Cloud_Backups"
-        ],
-        "miscellaneous": [
-            "Random_Downloads",
-            "Temporary_Files",
-            "Things_to_Review",
-            "Experimental_Projects",
-            "Old_Stuff"
-        ]
-    }
-}
-=======
-SAFE_BASE_PATH = os.path.realpath(
-    "C:/Users/casey/OneDrive/Documents/GitHub/llama-fs")
-
-# Initialize an improved chat generator with error handling
-try:
-    chat_generator = load_chat_model()
-except Exception as e:
-    logging.error("Failed to load chat model: %s", e)
-    chat_generator = pipeline("text-generation", model="gpt2")  # Fallback
-
-# Chat history storage (simple in-memory store - would use a database in production)
-chat_histories = {}
-
-# Configure logging
-logging.basicConfig(level=logging.INFO)
-
-agentops.init(api_key=os.getenv("GROQ_API_KEY"), tags=["llama-fs"],
-
-              auto_start_session=False)
-
-MAX_PROMPT_LENGTH = 500  # Maximum allowed characters for prompts
-
->>>>>>> 3b674752
 
 class Request(BaseModel):
     path: Optional[str] = None
@@ -354,333 +81,17 @@
     return {"message": "Hello World"}
 
 
-<<<<<<< HEAD
-@app.get("/chat")
-async def chat():
-    """Get welcome message and default templates for chat endpoint"""
-    return {
-        "reply": "Welcome to the chat!",
-        "templates": DEFAULT_TEMPLATES["chat"]
-    }
-
-
-@app.post("/chat")
-async def chat(request: Request = None):
-    """Process chat request or return default templates if no request provided"""
-    # If request is None or missing path/instruction, return default templates
-    if not request or (not request.path and not request.instruction):
-        return {"default_templates": DEFAULT_TEMPLATES["chat"]}
-    
-    # Process the actual request
-    try:
-        data = await request.json()
-        user_message = data.get("message", "")
-        
-        # Here you would process the chat message with your AI
-        ai_response = f"Processed request: {user_message}"
-        
-        return {"reply": ai_response}
-    except Exception as e:
-        return {"reply": f"Error processing request: {str(e)}"}
-
-
-@app.get("/templates/{template_type}")
-async def get_templates(template_type: str):
-    """Get default templates for a specific endpoint"""
-    if template_type not in DEFAULT_TEMPLATES:
-        raise HTTPException(status_code=404, detail=f"Template type '{template_type}' not found")
-    
-    return {"templates": DEFAULT_TEMPLATES[template_type]}
-
-
-@app.get("/folder_structures/{category}")
-async def get_folder_structure(category: str = None):
-    """Get default folder structure templates for organizing files"""
-    folder_structures = DEFAULT_TEMPLATES["folder_structures"]
-    
-    if category and category not in folder_structures:
-        raise HTTPException(status_code=404, detail=f"Folder structure category '{category}' not found")
-    
-    if category:
-        return {"structure": folder_structures[category]}
-    else:
-        return {"categories": list(folder_structures.keys())}
-=======
-@app.get("/chat/welcome")
-async def welcome_chat():
-    """
-    Returns a welcome message for the chat interface.
-
-    **Responses**:
-    - 200: Returns a welcome message.
-    """
-    return {"reply": "Welcome to the chat!"}
-
-
-@app.post("/chat/ai_interact")
-async def ai_interact(request: dict):
-    """
-    This endpoint allows users to interact with multiple AI models.
-
-    - **queries**: A list of user queries in natural language.
-    - **session_config**: Configuration options for the session, including which models to use and dynamic prompts.
-
-    **Example Request Body**:
-    ```json
-    {
-      "queries": [{"user_input": "Explain how to rename multiple files in the system?"}],
-      "session_config": {
-          "models": ["model1", "model2"],
-          "incognito": false,
-          "dynamic_prompts": {
-              "tone": "friendly",
-              "focus": "detailed",
-              "style": "step-by-step"
-          }
-      }
-    }
-    ```
-
-    **Responses**:
-    - 200: Returns an array of AI-generated replies.
-    - 422: Validation error if the request format is incorrect, including issues with dynamic prompts.
-
-    """
-    queries = request.get("queries", [])
-    session_config = request.get("session_config", {})
-    models = session_config.get(
-        "models", ["default_model"])  # Specify models to use
-
-    # Check the size of the incoming request
-    if len(json.dumps(request)) > 1048576:  # Limit to 1 MB
-        raise HTTPException(status_code=400, detail="Request body too large")
-    responses = []
-
-    # Repair logic for files during sorting
-    for query in queries:
-        user_input = query.get("user_input")
-        # Repair logic: Rename files to YYMMDDname format
-        from datetime import datetime
-        date_str = datetime.now().strftime("%y%m%d")
-        new_name = f"{date_str}{user_input[:20]}".ljust(
-            30)  # Ensure the name is 30 characters
-        user_input = new_name.strip()  # Remove any extra spaces
-
-        if "repair" in user_input:
-            # Implement your file repair logic here
-            user_input = user_input.replace("repair", "fixed")
-            logging.info("File repair logic applied: %s", user_input)
-
-    tone = session_config.get("dynamic_prompts", {}).get("tone", "neutral")
-    focus = session_config.get("dynamic_prompts", {}).get("focus", "general")
-    style = session_config.get("dynamic_prompts", {}).get("style", "standard")
-
-    for query in queries:
-        user_input = query.get("user_input")
-        for model in models:
-            # Here you would integrate with the specified AI model to get a response
-            # Placeholder response
-            ai_response = f"[{model}] You said: {user_input}. Tone: {tone}, Focus: {focus}, Style: {style}"
-            responses.append(
-                {"input": user_input, "model": model, "reply": ai_response})
-
-    # Log the responses
-    logging.info("Responses: %s", responses)
-    logging.info("AI interaction completed for queries: %s", queries)
-    return {"responses": responses}
-
-
-@app.post("/chat/message")
-async def chat_message(request: dict):
-    """
-    Enhanced endpoint for chat messages with natural language instruction detection.
-    
-    **Request Body**:
-    - **message**: The user's message
-    - **session_id**: Optional session identifier for chat history
-    - **system_prompt**: Optional system prompt style ("general", "technical", "creative")
-    
-    **Responses**:
-    - 200: Returns the AI's reply and any detected instructions
-    """
-    try:
-        message = request.get("message", "")
-        session_id = request.get("session_id", "default")
-        system_prompt_type = request.get("system_prompt", "general")
-        
-        # Check message length
-        if len(message) > MAX_PROMPT_LENGTH:
-            raise HTTPException(status_code=400, detail="Message too large")
-        
-        # Get or initialize chat history
-        if session_id not in chat_histories:
-            chat_histories[session_id] = []
-        
-        # Add user message to history
-        chat_histories[session_id].append({"user": message})
-        
-        # Select system prompt
-        system_prompt = SYSTEM_PROMPTS.get(system_prompt_type, SYSTEM_PROMPTS["general"])
-        
-        # Check for natural language instructions
-        instruction_type, params = detect_instruction(message)
-        
-        # If instruction detected, handle it
-        if instruction_type:
-            if instruction_type == "list" and params.get("path"):
-                try:
-                    path = validate_path(params.get("path", ""))
-                    files = os.listdir(path)
-                    ai_response = f"Here are the files in {path}:\n" + "\n".join(files)
-                except Exception as e:
-                    ai_response = f"I couldn't list files: {str(e)}"
-            elif instruction_type == "evolve" and params.get("prompt"):
-                try:
-                    prompt = params.get("prompt")
-                    generation = chat_generator(
-                        f"Improve the following: {prompt}", 
-                        max_length=200, 
-                        do_sample=True
-                    )
-                    ai_response = f"Here's an improved version:\n{process_response(generation[0]['generated_text'])}"
-                except Exception as e:
-                    ai_response = f"I couldn't evolve that: {str(e)}"
-            else:
-                # Format the prompt with history and system prompt
-                formatted_prompt = format_prompt(
-                    message, 
-                    system_prompt=system_prompt,
-                    history=chat_histories[session_id][:-1]  # Exclude current message
-                )
-                
-                # Generate response
-                generation = chat_generator(formatted_prompt, max_length=200, do_sample=True)
-                ai_response = process_response(generation[0]['generated_text'])
-                
-                # Add instruction detection info
-                ai_response += f"\n\nI detected a {instruction_type} instruction."
-        else:
-            # Standard response for non-instruction messages
-            formatted_prompt = format_prompt(
-                message, 
-                system_prompt=system_prompt,
-                history=chat_histories[session_id][:-1]
-            )
-            
-            generation = chat_generator(formatted_prompt, max_length=200, do_sample=True)
-            ai_response = process_response(generation[0]['generated_text'])
-        
-        # Add response to history
-        chat_histories[session_id].append({"assistant": ai_response})
-        
-        # Limit history size
-        if len(chat_histories[session_id]) > 10:
-            chat_histories[session_id] = chat_histories[session_id][-10:]
-        
-        return {
-            "reply": ai_response,
-            "instruction_detected": instruction_type is not None,
-            "instruction_type": instruction_type
-        }
-    except Exception as e:
-        logging.error("Error in chat_message: %s", e)
-        return {"reply": "I encountered an error processing your message.", "error": str(e)}
-
-
-@app.post("/evolve")
-async def evolve(request: dict):
-    """
-    Enhanced endpoint for evolving prompts with more control.
-    
-    **Request Body**:
-    - **prompt**: Content to evolve
-    - **style**: Evolution style (concise, detailed, creative, technical)
-    - **focus**: What to focus on improving
-    
-    **Responses**:
-    - 200: Returns the evolved content
-    """
-    prompt = request.get("prompt", "")
-    style = request.get("style", "general")
-    focus = request.get("focus", "")
-    
-    if not prompt:
-        raise HTTPException(status_code=400, detail="Prompt is required for evolution")
-    if len(prompt) > MAX_PROMPT_LENGTH:
-        raise HTTPException(status_code=400, detail="Prompt too large")
-    
-    # Create a focused evolution prompt based on style and focus
-    evolution_prompt = f"Improve the following"
-    if style == "concise":
-        evolution_prompt += " by making it more concise and direct"
-    elif style == "detailed":
-        evolution_prompt += " by adding more helpful details"
-    elif style == "creative":
-        evolution_prompt += " by making it more creative and engaging"
-    elif style == "technical":
-        evolution_prompt += " by adding technical precision"
-    
-    if focus:
-        evolution_prompt += f", focusing on {focus}"
-    
-    evolution_prompt += f": {prompt}"
-    
-    generation = chat_generator(evolution_prompt, max_length=250, do_sample=True)
-    evolution = process_response(generation[0]['generated_text'])
-    
-    return {
-        "evolution": evolution,
-        "style": style,
-        "focus": focus
-    }
->>>>>>> 3b674752
-
-
 @app.post("/batch")
 async def batch(request: Request):
-<<<<<<< HEAD
-    # If missing path/instruction, return default templates
-    if not request.path and not request.instruction:
-        return {"default_templates": DEFAULT_TEMPLATES["batch"]}
-    
     session = agentops.start_session(tags=["LlamaFS"])
-    
-    # Ensure safe path
-    path = SafePaths.get_safe_path(request.path)
-    print(f"Using safe path for batch operation: {path}")
-    
+    path = request.path
     if not os.path.exists(path):
         raise HTTPException(
             status_code=400, detail="Path does not exist in filesystem")
-=======
-    """
-    This endpoint allows users to perform batch operations.
 
-    **Request Body**:
-    - **path**: The path for the batch operation.
->>>>>>> 3b674752
-
-    **Responses**:
-    - 200: Returns the results of the batch operation.
-    """
-    # Consolidated path validation.
-    path = validate_path(request.path)
-    session = agentops.start_session(tags=["LlamaFS"])
     summaries = await get_dir_summaries(path)
-<<<<<<< HEAD
-    
-    # Get file tree (using evolutionary prompts if available)
-    if has_evolution:
-        # Use evolution-enhanced tree creation
-        prompt = evolution.generate_organization_prompt()
-        files = create_file_tree(summaries, session)
-        evolution.track_recommendations(files)
-    else:
-        # Use standard tree creation
-        files = create_file_tree(summaries, session)
-=======
+    # Get file tree
     files = create_file_tree(summaries, session)
->>>>>>> 3b674752
 
     # Recursively create dictionary from file paths
     tree = {}
@@ -692,13 +103,10 @@
 
     tree = {path: tree}
 
-<<<<<<< HEAD
-    # Add summaries to response
-=======
     tr = LeftAligned(draw=BoxStyle(gfx=BOX_LIGHT, horiz_len=1))
     print(tr(tree))
 
->>>>>>> 3b674752
+    # Prepend base path to dst_path
     for file in files:
         file["summary"] = summaries[files.index(file)]["summary"]
 
@@ -708,302 +116,64 @@
 
 
 @app.post("/watch")
-<<<<<<< HEAD
-async def watch(request: Request, background_tasks: BackgroundTasks):
-    # If missing path/instruction, return default templates
-    if not request.path and not request.instruction:
-        return {"default_templates": DEFAULT_TEMPLATES["watch"]}
-    
-    # Ensure safe path
-    path = SafePaths.get_safe_path(request.path)
-    print(f"Using safe path for watch operation: {path}")
-    
+async def watch(request: Request):
+    path = request.path
     if not os.path.exists(path):
         raise HTTPException(
             status_code=400, detail="Path does not exist in filesystem")
-=======
-async def watch(request: Request):
-    """
-    This endpoint allows users to watch a directory for changes.
 
-    **Request Body**:
-    - **path**: The path to watch.
->>>>>>> 3b674752
-
-    **Responses**:
-    - 200: Returns a stream of changes.
-    """
-    # Consolidated path validation.
-    path = validate_path(request.path)
     response_queue = queue.Queue()
 
     observer = Observer()
     event_handler = Handler(path, create_watch_file_tree, response_queue)
     await event_handler.set_summaries()
     observer.schedule(event_handler, path, recursive=True)
-<<<<<<< HEAD
-    
-    # Start observer in background task
-    def run_observer():
-        try:
-            observer.start()
-            while True:
-                pass  # Keep running until server stops
-        except Exception as e:
-            print(f"Observer error in server: {e}")
-        finally:
-            observer.stop()
-            observer.join()
-            
-    background_tasks.add_task(run_observer)
+    observer.start()
 
-    def stream():
-        while True:
-            try:
-                response = response_queue.get(timeout=1)  # Timeout to prevent blocking
-                yield json.dumps(response) + "\n"
-            except queue.Empty:
-                continue
-            except Exception as e:
-                yield json.dumps({"error": f"Unexpected error occurred: {e}"}) + "\n"
-=======
-    observer.start()
+    # background_tasks.add_task(observer.start)
 
     def stream():
         while True:
             response = response_queue.get()
             yield json.dumps(response) + "\n"
->>>>>>> 3b674752
+            # yield json.dumps({"status": "watching"}) + "\n"
+            # time.sleep(5)
 
     return StreamingResponse(stream())
 
 
 @app.post("/commit")
-<<<<<<< HEAD
-async def commit(request: CommitRequest = None):
-    # Return default examples if no request provided
-    if not request:
-        return {"default_templates": DEFAULT_TEMPLATES["commit"]}
-    
-    # Ensure safe paths
-    base_path = SafePaths.get_safe_path(request.base_path)
-    
-    src = os.path.join(base_path, request.src_path)
-    dst = os.path.join(base_path, request.dst_path)
-    
-    # Extra safety check
-    if SafePaths.is_github_path(src) or SafePaths.is_github_path(dst):
-        raise HTTPException(
-            status_code=400, 
-            detail="Operation rejected: Cannot operate on GitHub repository paths"
-        )
+async def commit(request: CommitRequest):
+    print('*'*80)
+    print(request)
+    print(request.base_path)
+    print(request.src_path)
+    print(request.dst_path)
+    print('*'*80)
+
+    src = os.path.join(request.base_path, request.src_path)
+    dst = os.path.join(request.base_path, request.dst_path)
 
     if not os.path.exists(src):
         raise HTTPException(
             status_code=400, detail="Source path does not exist in filesystem"
         )
 
-    # Track in evolution system before move
-    if has_evolution:
-        rel_src = os.path.relpath(src, base_path)
-        rel_dst = os.path.relpath(dst, base_path)
-        evolution.track_outcome(rel_src, rel_dst, rel_dst)
-
-    # Use safe_move from SafePaths
-    success = SafePaths.safe_move(src, dst)
-    
-    if not success:
-        raise HTTPException(
-            status_code=500,
-            detail="Failed to safely move the file"
-        )
-=======
-async def commit(request: CommitRequest):
-    """
-    This endpoint allows users to commit changes to files.
-
-    **Request Body**:
-    - **base_path**: The base path for the commit.
-    - **src_path**: The source path for the commit.
-    - **dst_path**: The destination path for the commit.
-
-    **Responses**:
-    - 200: Returns a success message.
-    """
-    src, dst = validate_commit_paths(
-        request.base_path, request.src_path, request.dst_path)
+    # Ensure the destination directory exists
     dst_directory = os.path.dirname(dst)
     os.makedirs(dst_directory, exist_ok=True)
->>>>>>> 3b674752
 
-    return {"message": "Commit successful", "src": src, "dst": dst}
-
-
-# New Evolution System Endpoints
-@app.post("/feedback")
-async def feedback(request: FeedbackRequest = None):
-    """Submit feedback on file organization recommendations"""
-    # Return default examples if no request provided
-    if not request:
-        return {"default_templates": DEFAULT_TEMPLATES["feedback"]}
-    
-    if not has_evolution:
-        return {"message": "Evolution system not available"}
-    
-    evolution.track_outcome(
-        request.src_path, 
-        request.recommended_path, 
-        request.actual_path, 
-        request.feedback
-    )
-    
-    return {"message": "Feedback recorded successfully"}
-
-
-@app.post("/evolution/trigger")
-async def trigger_evolution(request: EvolutionRequest = Body(...)):
-    """Trigger the evolution process to extract new patterns"""
-    if not has_evolution:
-        return {"message": "Evolution system not available"}
-    
     try:
-<<<<<<< HEAD
-        new_patterns = evolution.evolve()
-        return {
-            "message": "Evolution process completed successfully",
-            "new_patterns_count": len(new_patterns),
-            "new_patterns": new_patterns
-        }
-=======
+        # If src is a file and dst is a directory, move the file into dst with the original filename.
         if os.path.isfile(src) and os.path.isdir(dst):
             shutil.move(src, os.path.join(dst, os.path.basename(src)))
         else:
             shutil.move(src, dst)
->>>>>>> 3b674752
     except Exception as e:
         logging.error("Error occurred while moving resource: %s", e)
         raise HTTPException(
             status_code=500,
-<<<<<<< HEAD
-            detail=f"Evolution process failed: {str(e)}"
+            detail=f"An error occurred while moving the resource: {e}"
         )
 
-
-@app.get("/evolution/report")
-async def evolution_report():
-    """Get a report on the current state of evolution"""
-    if not has_evolution:
-        return {"message": "Evolution system not available"}
-    
-    try:
-        report = evolution.get_evolution_report()
-        return report
-    except Exception as e:
-        raise HTTPException(
-            status_code=500,
-            detail=f"Failed to generate evolution report: {str(e)}"
-        )
-
-
-@app.get("/evolution/patterns")
-async def evolution_patterns(min_confidence: float = 0.5):
-    """Get current active organizational patterns"""
-    if not has_evolution:
-        return {"message": "Evolution system not available"}
-    
-    try:
-        patterns = evolution.tracker.get_active_patterns(min_confidence=min_confidence)
-        return {"patterns": patterns}
-    except Exception as e:
-        raise HTTPException(
-            status_code=500,
-            detail=f"Failed to retrieve patterns: {str(e)}"
-        )
-
-
-@app.get("/help")
-async def help():
-    """Get help information about available endpoints and examples"""
-    return {
-        "endpoints": {
-            "/chat": "Sort files once based on a specific rule",
-            "/batch": "Process multiple sorting tasks at once",
-            "/watch": "Monitor folder for real-time auto-sorting",
-            "/commit": "Approve file moves before execution",
-            "/feedback": "Train AI on sorting accuracy",
-            "/evolution/trigger": "Improve sorting with AI learning",
-            "/evolution/report": "Get AI sorting report",
-            "/evolution/patterns": "Retrieve active sorting patterns",
-            "/templates/{type}": "Get default templates for an endpoint",
-            "/folder_structures/{category}": "Get smart folder structure templates"
-        },
-        "examples": {
-            "Get help": "GET /help",
-            "Get chat templates": "GET /templates/chat",
-            "Get folder structures": "GET /folder_structures",
-            "Get specific folder structure": "GET /folder_structures/legal",
-            "Sort files by type": "POST /chat with appropriate JSON body",
-            "Monitor downloads folder": "POST /watch with appropriate JSON body"
-        }
-    }
-=======
-            detail=f"An error occurred while moving the resource: {e}"
-        ) from e  # Explicitly re-raise the exception
-
-    return {"message": "Commit successful"}
-
-
-@app.post("/scan")
-@handle_error
-async def scan_files(request: dict):
-    """
-    Scan files or directories for issues.
-    
-    **Request Body**:
-    - **path**: Path to scan
-    - **recursive**: Whether to scan recursively (for directories)
-    - **repair**: Whether to attempt repairs
-    
-    **Responses**:
-    - 200: Returns scan results and any repairs made
-    """
-    path = request.get("path")
-    recursive = request.get("recursive", True)
-    repair = request.get("repair", False)
-    
-    if not path:
-        raise HTTPException(status_code=400, detail="Path is required")
-    
-    # Validate path
-    path = validate_path(path)
-    
-    # Create scanner
-    scanner = FileScanner(SAFE_BASE_PATH)
-    
-    # Check if it's a file or directory
-    if os.path.isfile(path):
-        scan_result = scanner.scan_file(path)
-        results = [scan_result]
-    else:
-        results = scanner.scan_directory(path, recursive=recursive)
-    
-    # Attempt repairs if requested
-    if repair and any(result.issues for result in results):
-        results = scanner.repair_all(results)
-    
-    # Convert results to dict
-    output = {
-        "path": path,
-        "is_directory": not os.path.isfile(path),
-        "recursive": recursive,
-        "repairs_attempted": repair,
-        "total_files_scanned": len(results),
-        "files_with_issues": sum(1 for r in results if r.issues),
-        "total_issues": sum(len(r.issues) for r in results),
-        "total_repairs": sum(len(r.repaired) for r in results),
-        "results": [r.to_dict() for r in results]
-    }
-    
-    logger.info(f"Scan completed: {output['total_files_scanned']} files, {output['total_issues']} issues found")
-    return output
->>>>>>> 3b674752
+    return {"message": "Commit successful"}